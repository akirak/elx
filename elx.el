;;; elx.el --- extract information from Emacs Lisp libraries

;; Copyright (C) 2008, 2009, 2010  Jonas Bernoulli

;; Author: Jonas Bernoulli <jonas@bernoul.li>
;; Created: 20081202
;; Updated: 20100313
;; Version: 0.3+
;; Homepage: https://github.com/tarsius/elx
;; Keywords: docs, libraries, packages

;; This file is not part of GNU Emacs.

;; This file is free software; you can redistribute it and/or modify
;; it under the terms of the GNU General Public License as published by
;; the Free Software Foundation; either version 3, or (at your option)
;; any later version.

;; This file is distributed in the hope that it will be useful,
;; but WITHOUT ANY WARRANTY; without even the implied warranty of
;; MERCHANTABILITY or FITNESS FOR A PARTICULAR PURPOSE.  See the
;; GNU General Public License for more details.

;; You should have received a copy of the GNU General Public License
;; along with this program.  If not, see <http://www.gnu.org/licenses/>.

;;; Commentary:

;; This library extracts information from Emacs Lisp libraries.

;; This extends library `lisp-mnt', which is only suitable for libraries
;; that closely follow the header conventions.  Unfortunately there are
;; many libraries that do not - this library tries to cope with that.

;; This library is also able to extract some values that `lisp-mnt' can't.
;; Most notably this library can extract the features required and
;; provided by a file or group of files.  Libraries `load-hist' and
;; `lib-requires' provide similar functionality by inspecting
;; `load-history' and thus require the inspected library to be loaded.

;; This library on the other hand uses regexp search in the respective
;; files making it unnecessary to load them first.  This means that the
;; `require' and `provide' have to satisfy certain restrictions (see
;; `elx-required' and `elx-provided') and features required or provided
;; by other means are not recognized.  But this is very rare, and this
;; library has the advantage that it can be used even when the required
;; features can't be loaded (because the providing libraries are not
;; available) or when one doesn't want to load them for security reasons.

;; Some of the features implemented here will hopefully be merged into
;; `lisp-mnt.el' once I find the time to create patches.  Likewise code
;; from `elm.el' is likely to be moved to this library.  The important
;; thing to note here is that this library is going to change a lot over
;; the next month or so.

;;; Code:

(require 'cl)
(require 'cl-merge)
(require 'dconv)
(require 'vcomp)
(require 'lisp-mnt)
(require 'lgit nil t)

(defgroup elx nil
  "Extract information from Emacs Lisp libraries."
  :group 'maint
  :link '(url-link :tag "Homepage" "https://github.com/tarsius/elx"))

(defstruct elx-pkg
  "A structure containing info about a single package.

This contains all of the information that can be pulled from the
package's source tree (which excludes things like the package
elpa archive, and archive type).

 - NAME: The name of the package, as a symbol.

 - VERSION: The parsed version of the package.

 - VERSION-RAW: The unsanitized string version of the package version.

 - SUMMARY: The brief description of the package.

 - CREATED: The date this package was created.

 - UPDATED: The date the current version was published.

 - LICENSE: The license of this package (as a symbol).

 - AUTHORS: Alist of author names to email addresses.

 - MAINTAINER: Cons cell of maintainer name and email address.

 - PROVIDES: Features provided by this package.

 - REQUIRES-HARD: The packages hard-required by this package, as
   a list of ((REQ-NAME . REQ-VERSION) features...) lists, where
   REQ-NAME is a symbol and REQ-VERSION is a parsed version
   string.

 - REQUIRES-SOFT: The packages soft-required by this package.
   Format is the same as REQUIRES-HARD.

 - KEYWORDS: The keywords which describe this package.

 - HOMEPAGE: The upstream homepage of this package.

 - WIKIPAGE: The page on EmacsWiki about this package.

 - COMMENTARY: The package commentary."
  name
  version
  version-raw
  summary
  created
  updated
  license
  authors
  maintainer
  provides
  requires-hard
  requires-soft
  keywords
  homepage
  wikipage
  commentary)

(defmacro elx-with-file (file &rest body)
  "Execute BODY in a buffer containing the contents of FILE.
If FILE is nil or equal to `buffer-file-name' execute BODY in the
current buffer.  Move to beginning of buffer before executing BODY."
  (declare (indent 1) (debug t))
  (let ((filesym (gensym "file")))
    `(let ((,filesym ,file))
       (if (and ,filesym (not (equal ,filesym buffer-file-name)))
	   (with-temp-buffer
	     (insert-file-contents ,filesym)
	     (with-syntax-table emacs-lisp-mode-syntax-table
	       (goto-char (point-min))
	       ,@body))
	 (save-excursion
	   (with-syntax-table emacs-lisp-mode-syntax-table
	     (goto-char (point-min))
	     ,@body))))))

;; This is almost identical to `lm-header-multiline' and will be merged
;; into that function.
;;
(defun elx-header-multiline (header)
  "Return the contents of the header named HEADER, with continuation lines.
The returned value is a list of strings, one per line."
  (save-excursion
    (goto-char (point-min))
    (let ((res (lm-header header)))
      (when res
	(setq res (list res))
	(forward-line 1)
	(while (and (or (looking-at (concat lm-header-prefix "[\t ]+"))
			(and (not (looking-at
				   (lm-get-header-re
				    "\\sw\\(\\sw\\|\\s_\\|\\s-\\)*")))
			     (looking-at lm-header-prefix)))
		    (goto-char (match-end 0))
		    (looking-at ".+"))
	  (setq res (cons (match-string-no-properties 0) res))
	  (forward-line 1)))
      (nreverse res))))

(defun elx-header (header &optional multiline seperator)
  "Return the contents of the header named HEADER, a string.
Or if MULTILINE and/or SEPERATOR is non-nil return a list of strings,
one per continuation line and/or substring split by SEPERATOR."
  (let ((value (if multiline
		   (elx-header-multiline header)
		 (save-excursion
		   (list (lm-header header))))))
    (when seperator
      (setq value (mapcan (lambda (string)
			    (when string
			      (split-string string seperator t)))
			  value)))
    (if (or seperator multiline)
	value
      (car value))))

;;; Extract Various.

(defun elx-summary (&optional file standardize)
  "Return the summary of file FILE.
Or the current buffer if FILE is equal to `buffer-file-name' or is nil.
If STANDARDIZE is non-nil remove trailing period and upcase first word."
  (let ((summary
	 (elx-with-file file
	   (when (and (looking-at lm-header-prefix)
		      (progn (goto-char (match-end 0))
			     (looking-at "[^ ]+[ \t]+--+[ \t]+\\(.*\\)")))
	     (let ((summary (match-string-no-properties 1)))
	       (if (string-match "[ \t]*-\\*-.*-\\*-" summary)
		   (substring summary 0 (match-beginning 0))
		 summary))))))
    (unless (member summary '(nil ""))
      (when standardize
	(when (string-match "\\.$" summary)
	  (setq summary (substring summary 0 -1)))
	(when (string-match "^[a-z]" summary)
	  (setq summary
		(concat (upcase (substring summary 0 1))
			(substring summary 1)))))
      summary)))

(defun elx-keywords (&optional file)
  "Return list of keywords given in file FILE.
Or the current buffer if FILE is equal to `buffer-file-name' or is nil."
  (elx-with-file file
    (let ((keywords (elx-header "keywords" t)))
      (when keywords
	(mapcan
	 ;; Filter some nonsense.
	 (lambda (str)
	   (when (string-match "^[-a-z]+$" str)
	     (list str)))
	 (split-string
	  (replace-regexp-in-string
	   "\\(\t\\|\s\\)+" "\s"
	   (replace-regexp-in-string
	    "," ""
	    (downcase (mapconcat #'identity keywords " "))))
	  " "))))))

(defsubst elx-commentary-start (&optional afterp)
  "Return the buffer location of the `Commentary' start marker.
If optional AFTERP is non-nil return the locations after the
commentary header itself."
  (lm-section-start lm-commentary-header t))

(defsubst elx-commentary-end ()
  "Return the buffer location of the `Commentary' section end.
This even works when no other section follows the commentary section
like when the actual code is not prefixed with the \"Code\" seciton tag."
  (goto-char (elx-commentary-start t))
  (min (lm-section-end lm-commentary-header)
       (1- (or (re-search-forward "^[\s\t]*[^;\n]" nil t) (point-max)))))

(defun elx-commentary (&optional file)
  "Return the commentary in file FILE.
Or the current buffer if FILE is equal to `buffer-file-name' or is nil.

Return the commentary as a normalized string.  The commentary section
starts with the tag `Commentary' or `Documentation' and ends just before
the next section.  Leading and trailing whitespace is removed from the
returned value but it always ends with exactly one newline. On each line
the leading semicolons and exactly one space are removed, likewise
leading \"\(\" is replaced with just \"(\".  Lines only consisting only of
whitespace are converted to empty lines."
  (elx-with-file file
    (let ((start (elx-commentary-start t)))
      (when start
	(let ((commentary (buffer-substring-no-properties
			   start (elx-commentary-end))))
	  (mapc (lambda (elt)
		  (setq commentary (replace-regexp-in-string
				    (car elt) (cdr elt) commentary)))
		'(("^;+ ?"        . "")
		  ("^\\\\("       . "(")
		  ("^[\n\t\s]\n$" . "\n")
		  ("\\`[\n\t\s]*" . "")
		  ("[\n\t\s]*\\'" . "")))
	  (when (string-match "[^\s\t\n]" commentary)
	    (concat commentary "\n")))))))

;;; Extract Pages.

(defcustom elx-wiki-directory
  (convert-standard-filename "~/.emacs.d/wikipages/")
  "The directory containing the Emacswiki pages.

This variable is used by function `elx-wikipage' when determining the page
on the Emacswiki about a given package.

It's value should be a directory containing all or a subset of pages from
the Emacswiki all at the top-level.  You can create such a directory by
cloning eigher the svn or git repository described at
http://www.emacswiki.org/emacs/SVN_repository and
http://www.emacswiki.org/emacs/Git_repository respectively."
  :group 'elx
  :type 'directory)

(defun elx-wikipage (file &optional pages urlp)
  "Extract the page on the Emacswiki for the specified package.

FILE is the the mainfile of the package.  Optional PAGES if non-nil
should be either a list of existing pages or a directory containing
the pages.  If it is not specified or nil the value of function
`elx-wiki-directory' is used.  If optional URLP is specified and
non-nil return the url of the page otherwise only the name.

The page is determined by comparing the name of FILE with existing pages.
So their is no garanty that this will always return the page about a
package, even if it exists.  False-positives might also occur."
  (or (elx-with-file file
	(elx-header "\\(?:x-\\)?\\(?:emacs\\)?wiki-?page"))
      (let ((page (upcase-initials
		   (replace-regexp-in-string "\\+$" "Plus"
		    (replace-regexp-in-string "-."
		     (lambda (str)
		       (upcase (substring str 1)))
		     (file-name-sans-extension
		      (file-name-nondirectory file)))))))
	(when (member page (if (consp pages)
			       pages
			     (make-directory (or pages elx-wiki-directory) t)
			     (directory-files (or pages elx-wiki-directory)
					      nil "^[^.]" t)))
	  (concat (when urlp "http://www.emacswiki.org/emacs/") page)))))

(defun elx-homepage (file)
  "Extract the homepage of the specified package."
  (elx-with-file file
    (elx-header "\\(?:x-\\)?\\(?:homepage\\|?url\\)")))

;;; Extract License.

(defcustom elx-license-search
  (let* ((r "[\s\t\n;]+")
	 (l "^;\\{1,4\\} ")
	 (g (concat " General Public Licen[sc]e"
		    "\\( as published by the Free Software Foundation\\)?.?"))
	 (c (concat g " \\(either \\)?version"))
	 (d "Documentation"))
    `(("GPL-3"      . ,(replace-regexp-in-string " " r (concat "GNU" c " 3")))
      ("GPL-2"      . ,(replace-regexp-in-string " " r (concat "GNU" c " 2")))
      ("GPL-1"      . ,(replace-regexp-in-string " " r (concat "GNU" c " 1")))
      ("GPL"        . ,(replace-regexp-in-string " " r (concat "GNU" g)))
      ("LGPL-3"     . ,(replace-regexp-in-string " " r (concat "GNU Lesser"  c " 3")))
      ("LGPL-2.1"   . ,(replace-regexp-in-string " " r (concat "GNU Lesser"  c " 2.1")))
      ("LGPL-2"     . ,(replace-regexp-in-string " " r (concat "GNU Library" c " 2")))
      ("AGPL-3"     . ,(replace-regexp-in-string " " r (concat "GNU Affero"  c " 3")))
      ("FDL-2.1"    . ,(replace-regexp-in-string " " r (concat "GNU Free " d c " 1.2")))
      ("FDL-1.1"    . ,(replace-regexp-in-string " " r (concat "GNU Free " d c " 1.1")))
      ("EPL-1.1"    . ,(replace-regexp-in-string " " r
			"Erlang Public License,? Version 1.1"))
      ("Apache-2.0" . ,(replace-regexp-in-string " " r
			"Apache License, Version 2.0"))
      ("GPL"        . ,(replace-regexp-in-string " " r (concat
		        "Everyone is granted permission to copy, modify and redistribute "
                        ".*, but only under the conditions described in the "
                        "GNU Emacs General Public License.")))
      ("GPL"        . ,(concat l "GPL'ed as under the GNU license"))
      ("GPL"        . ,(concat l "GPL'ed under GNU's public license"))
      ("GPL-2"      . ,(concat l ".* GPL v2 applies."))
      ("GPL-2"      . ,(concat l "The same license/disclaimer for "
			         "XEmacs also applies to this package."))
      ("GPL-3"      . ,(concat l "Licensed under the same terms as Emacs."))
      ("MIT"        . ,(concat l ".* mit license"))
      ("as-is"      . ,(concat l ".* \\(provided\\|distributed\\) "
			         "\\(by the author \\)?"
			         "[\"`']\\{0,2\\}as[- ]is[\"`']\\{0,2\\}"))
      ("public-domain" . ,(concat l ".*in\\(to\\)? the public[- ]domain"))
      ("public-domain" . "^;+ +Public domain.")))
  "List of regexp to common license string mappings.
Used by function `elx-license'.  Each entry has the form
\(LICENSE . REGEXP) where LICENSE is used instead of matches of REGEXP.
Unambitious expressions should come first and those that might produce
false positives last."
  :group 'elx
  :type '(repeat (cons (string :tag "use")
		       (regexp :tag "for regexp"))))

(defcustom elx-license-replace
  '(("GPL-3"      .  "gpl[- ]?v?3")
    ("GPL-2"      .  "gpl[- ]?v?2")
    ("GPL-1"      .  "gpl[- ]?v?1")
    ("GPL"        .  "gpl")
    ("LGPL-3"     . "lgpl[- ]?v?3")
    ("LGPL-2.1"   . "lgpl[- ]?v?2.1")
    ("AGPL-3"     . "agpl[- ]?v?3")
    ("FDL-2.1"    .  "fdl[- ]?v?2.1")
    ("FDL-2.1"    .  "fdl[- ]?v?2.1")
    ("EPL-1.1"    .  "epl[- ]?v?1.1")
    ("EPL-1.1"    .  "erlang-1.1")
    ("Apache-2.0" .  "apache-2.0")
    ("MIT"        .  "mit")
    ("as-is"      .  "as-?is")
    ("public-domain" . "public[- ]domain"))
  "List of string to common license string mappings.
Used by function `elx-license'.  Each entry has the form
\(LICENSE . REGEXP) where LICENSE is used instead of matches of REGEXP."
  :group 'elx
  :type '(repeat (cons (string :tag "use")
		       (regexp :tag "for regexp"))))

(defun elx-license (&optional file)
  "Return the license of file FILE.
Or the current buffer if FILE is equal to `buffer-file-name' or is nil.

The license is extracted from the \"License\" header or if that is missing
by searching the file header for text matching entries in `elx-license-regexps'.

The extracted license string might be modified using `elx-license-mappings'
before it is returned ensuring that each known license is always represented
the same.  If the extracted license does not match \"^[-_.a-zA-Z0-9]+$\"
return nil."
  (elx-with-file file
    (let ((license (elx-header "License")))
      (unless license
	(let ((regexps elx-license-search)
	      (case-fold-search t)
	      (elt))
	  (while (and (not license)
		      (setq elt (pop regexps)))
	    (when (re-search-forward (cdr elt) (lm-code-start) t)
	      (setq license (car elt)
		    regexps nil)))))
      (when license
	(let (elt (mappings elx-license-replace))
	  (while (setq elt (pop mappings))
	    (when (string-match (cdr elt) license)
	      (setq license (car elt)
		    mappings nil))))
	(when (string-match "^[-_.a-zA-Z0-9]+$" license)
	  license)))))

(defcustom elx-license-url
  '(("GPL-3"         . "http://www.fsf.org/licensing/licenses/gpl.html")
    ("GPL-2"         . "http://www.gnu.org/licenses/old-licenses/gpl-2.0.html")
    ("GPL-1"         . "http://www.gnu.org/licenses/old-licenses/gpl-1.0.html")
    ("LGPL-3"        . "http://www.fsf.org/licensing/licenses/lgpl.html")
    ("LGPL-2.1"      . "http://www.gnu.org/licenses/old-licenses/lgpl-2.1.html")
    ("LGPL-2.0"      . "http://www.gnu.org/licenses/old-licenses/lgpl-2.0.html")
    ("AGPL-3"        . "http://www.fsf.org/licensing/licenses/agpl.html")
    ("FDL-1.2"       . "http://www.gnu.org/licenses/old-licenses/fdl-1.2.html")
    ("FDL-1.1"       . "http://www.gnu.org/licenses/old-licenses/fdl-1.1.html")
    ("Apache-2.0"    . "http://www.apache.org/licenses/LICENSE-2.0.html")
    ("EPL-1.1"       . "http://www.erlang.org/EPLICENSE")
    ("MIT"           . "http://www.emacsmirror.org/licenses/MIT.html)")
    ("as-is"         . "http://www.emacsmirror.org/licenses/as-is.html)")
    ("public-domain" . "http://www.emacsmirror.org/licenses/public-domain.html)"))
  "List of license to canonical license url mappings.
Each entry has the form (LICENSE . URL) where LICENSE is a license string
and URL the canonical url to the license.  Where no canonical url is known
use a page on the Emacsmirror instead."
  :group 'elx
  :type '(repeat (cons (string :tag "License")
		       (url    :tag "URL"))))

(defun elx-license-url (license)
  "Return the canonical url to LICENSE.
The license is looked up in the variable `elx-license-url'.
If no matching entry exists return nil."
  (cdar (member* license elx-license-url :key 'car :test 'equal)))

;;; Extract Dates.

(defun elx-date--id-header (&optional file)
  (elx-with-file file
    (when (re-search-forward "\\$[I]d: [^ ]+ [^ ]+ \\([^ ]+\\)"
			     (lm-code-mark) t)
      (match-string-no-properties 1))))

(defun elx-date--first-copyright (&optional file)
  (elx-with-file file
    (let ((lm-copyright-prefix "^\\(;+[ \t]\\)+Copyright \\((C) \\)?"))
      (when (lm-copyright-mark)
	(cadr (lm-crack-copyright))))))

(defun elx-date--last-copyright (&optional file)
  (elx-with-file file
    (let ((lm-copyright-prefix "^\\(;+[ \t]\\)+Copyright \\((C) \\)?"))
      (when (lm-copyright-mark)
	(let ((last (car (last (lm-crack-copyright)))))
	  last)))))

(defun elx-date--time-stamp-header (&optional file)
  (let ((value (elx-header "time-stamp")))
    (when (and value
	       (string-match "[\"<]\\([-0-9]+\\)[\s\t].+[\">]" value))
      (match-string 1 value))))

(defun elx-updated (file)
  (elx-with-file file
    (or (dconv-convert-date (elx-header "\\(last-\\)?updated"))
	(dconv-convert-date (elx-header "modified"))
	(dconv-convert-date (elx-header "\\$date"))
	(dconv-convert-date (elx-date--id-header))
	(dconv-convert-date (elx-date--time-stamp-header))
	(dconv-convert-date (elx-date--last-copyright)))))

(defun elx-created (&optional file)
  (elx-with-file file
    (or (dconv-convert-date (lm-creation-date))
	(dconv-convert-date (elx-date--first-copyright)))))

;;; Extract Version.

(defun elx-version--no-colon (&optional file)
  (elx-with-file file
    (when (re-search-forward ";+[\s\t]+Version[\s\t]+\\([\s\t]+\\)"
			     (lm-code-mark) t)
      (match-string-no-properties 1))))

(defun elx-version--id-header (&optional file)
  (elx-with-file file
    (when (re-search-forward "\\$[Ii]d: [^ ]+ \\([^ ]+\\) "
			     (lm-code-mark) t)
      (match-string-no-properties 1))))

(defun elx-version--revision-header (&optional file)
  (elx-with-file file
    (when (re-search-forward "\\$Revision: +\\([^ ]+\\) "
			     (lm-code-mark) t)
      (match-string-no-properties 1))))

(defun elx-version--variable (file)
  (elx-with-file file
    (when (re-search-forward
	   (concat "(def\\(var\\|const\\) "
		   (file-name-sans-extension
		    (file-name-nondirectory file))
		   "[-:]version \"\\([-_.0-9a-z]+\\)\"")
	   (lm-code-mark) t)
      (match-string-no-properties 2))))

(defun elx-version--do-standardize (version)
  "Standardize common version names such as \"alpha\" or \"v1.0\".

Changes the VERSION name to a more standard form, hopefully removing
discrepancies between version formats. Many libraries use different
conventions for naming their versions, and this is an attempt to
reconcile those varying conventions.

Some examples of the conversion are:

  - \"0.1alpha\" => \"0.1_alpha\"
  - \"v1.0\" => \"1.0\"
  - \"v1.2.3rc3\" => \"1.2.3_rc3\""
  (mapc (lambda (elt)
	  (setq version (replace-regexp-in-string
			 (car elt) (cdr elt) version t t 1)))
	'(("[^_]\\(alpha\\)\\([0-9]+\\)?$" . "_alpha")
	  ("[^_]\\(beta\\)\\([0-9]+\\)?$" . "_beta")
	  ("[^_]\\(pre\\)\\([0-9]+\\)?$" . "_pre")
	  ("[^_]\\(rc\\)\\([0-9]+\\)?$" . "_rc")
	  ("\\(^[vV]\\)\\.?" . "")))
  (elx-version--do-verify version))

(defun elx-version--do-verify (version)
  (if (and version (vcomp-version-p version))
      version
    (dconv-convert-date version)))

(defun elx-version--greater (version old-version)
  (when (and version old-version
	     (vcomp-compare version old-version #'<))
    (error "New version is smaller than old version: %s %s"
	   version old-version))
  (elx-version--do-verify
   (if version
       (if (equal version old-version)
	   (if (string-match "[^a-z][a-z]$" old-version)
	       (concat (substring old-version 0 -1)
		       (char-to-string (1+ (string-to-char
					    (substring old-version -1)))))
	     (concat old-version "a"))
	 version)
     (if old-version
	 (number-to-string (1+ (string-to-number old-version)))
       "0001"))))

(defvar elx-version-sanitize-regexps
  '(("\\$[Ii]d: [^ ]+ \\([^ ]+\\) " . "\\1")
    ("\\$[Rr]evision: +\\([^ ]+\\) " . "\\1")
    ("\\([-_.0-9a-z]+\\)[\s\t].+" . "\\1")
    ("[^[:digit:]]+\\([[:alnum]_.-]+\\)" . "\\1"))
  "List of regexps to use to sanitize a version string.

This is a list of the form (REGEXP . REP), to be passed to
`replace-regexp-in-string'.")

(defun elx-version-sanitize (version)
  "Clean up a VERSION, stripping extraneous text.

If VERSION passes all of the checks, return it unmodified."
  ;; TODO: Make this into a list of regexps against which to match.
  (dolist (filter elx-version-sanitize-regexps)
    (setq version (replace-regexp-in-string
		   (car filter) (cdr filter) version)))
  version)

(defun elx-version (file &optional standardize)
  "Return the version of file FILE.
Or the current buffer if FILE is equal to `buffer-file-name'.

Return the value of header \"Version\".  If header \"Update\\( #\\)?\" is
also defined append it's value after a period.  If \"Update\\( #\\)?\" is
defined but \"Version\" is not assume 0 for \"Version\".

If optional STANDARDIZE is non-nil verify and possible convert the version
using function `elx-version--do-standardize' (which see).

If the file fails to properly define the version and you absolutely need
something else than nil try function `elx-version+' or even `elx-version>'
and complain to the respective author."
  (elx-with-file file
    (let ((version (or (elx-header "version")
		       (elx-version--no-colon)))
	  (update (elx-header "update\\( #\\)?")))
      (setq version (elx-version-sanitize version))
      (when update
	(setq version (concat (or version "0") "." update)))
      (elx-version--do-verify (if (and version standardize)
				  (elx-version--do-standardize version)
				version)))))

(defun elx-version+ (file &optional standardize)
  "Return _a_ version string for file FILE.
Or the current buffer if FILE is equal to `buffer-file-name'.

If the file properly defines a version extract it using `elx-version'.
Otherwise try several known ways in which people have defined the version
in Emacs Lisp libraries.

If optional STANDARDIZE is non-nil verify and possible convert the version
using function `elx-version--do-standardize' (which see).

If this function returns nil then the author of FILE sucks badly at
writing library headers and if you can absolutely not live with that use
`elx-version>' instead."
  (let ((version (elx-version file standardize)))
    (if version
	version
      (elx-with-file file
	(setq version (or (elx-version--variable file)
			  (elx-version--id-header)
			  (elx-version--revision-header))))
      (elx-version--do-verify
       (if (and version standardize)
	   (elx-version--do-standardize version)
	 version)))))

(defun elx-version> (file old-version &optional standardize)
  "Return _a_ version string for the file FILE.
Or the current buffer if FILE is equal to `buffer-file-name'.

If no version can be found return a pseudo version like \"0001\".

If OLD-VERSION is non-nil the new version has to be greater.  If it is
smaller this is an error.  If it is equal increase it.  E.g. \"0.1\" becomes
\"0.1a\" but if OLD-VERSION appears to be a pseudo version like \"0001\" use
something like \"0002\" instead.

If optional STANDARDIZE is non-nil verify and possible convert the version
using function `elx-version--do-standardize' (which see).

Also see functions `elx-version' and `elx-version+' for less aggressive
approches and more aggressive doc-strings."
  ;; FIXME doc-string might be wrong for some side cases.
  (elx-version--greater (or (elx-version+ file standardize)
			    (elx-updated file))
			old-version))

(defun elx-version-internal (file &optional standardize)
  "Return the version string of the file FILE.
Or the current buffer if FILE is equal to `buffer-file-name'.

Only use this for files that are distributed with GNU Emacs otherwise use
function `elx-version'.

If optional STANDARDIZE is non-nil verify and possibly convert the version
using function `elx-version--do-standardize' (which see).

If the file defines a version extract it using function `elx-version' and
if that fails using function `elx-version--variable'.  If that fails return
the value of variable `emacs-version'."
  (or (elx-version file t)
      (let ((version (elx-version--variable file)))
	(elx-version--do-verify
	 (if (and version standardize)
	     (elx-version--do-standardize version)
	   version)))
      emacs-version))

(defun elx-version-internal> (file old-version &optional standardize)
  (elx-version--greater (elx-version-internal file standardize) old-version))

;;; Extract People.

(defun elx-crack-address (x)
  "Split up an email address X into full name and real email address.
The value is a cons of the form (FULLNAME . ADDRESS)."
  (let (name mail)
    (cond ((string-match (concat "\\(.+\\) "
				 "?[(<]\\(\\S-+@\\S-+\\)[>)]") x)
	   (setq name (match-string 1 x)
		 mail (match-string 2 x)))
	  ((string-match (concat "\\(.+\\) "
				 "[(<]\\(?:\\(\\S-+\\) "
				 "\\(?:\\*?\\(?:AT\\|[.*]\\)\\*?\\) "
				 "\\(\\S-+\\) "
				 "\\(?:\\*?\\(?:DOT\\|[.*]\\)\\*? \\)?"
				 "\\(\\S-+\\)\\)[>)]") x)
	   (setq name (match-string 1 x)
		 mail (concat (match-string 2 x) "@"
			      (match-string 3 x) "."
			      (match-string 4 x))))
	  ((string-match (concat "\\(.+\\) "
				 "[(<]\\(?:\\(\\S-+\\) "
				 "\\(?:\\*?\\(?:AT\\|[.*]\\)\\*?\\) "
				 "\\(\\S-+\\)[>)]\\)") x)
	   (setq name (match-string 1 x)
		 mail (concat (match-string 2 x) "@"
			      (match-string 3 x))))
	  ((string-match (concat "\\(\\S-+@\\S-+\\) "
				 "[(<]\\(.*\\)[>)]") x)
	   (setq name (match-string 2 x)
		 mail (match-string 1 x)))
	  ((string-match "\\S-+@\\S-+" x)
	   (setq mail x))
	  (t
	   (setq name x)))
    (setq name (and (stringp name)
		    (string-match "^ *\\([^:0-9<@>]+?\\) *$" name)
		    (match-string 1 name)))
    (setq mail (and (stringp mail)
		    (string-match
		     (concat "^\\s-*\\("
			     "[a-z0-9!#$%&'*+/=?^_`{|}~-]+"
			     "\\(?:\.[a-z0-9!#$%&'*+/=?^_`{|}~-]+\\)*@"
			     "\\(?:[a-z0-9]\\(?:[a-z0-9-]*[a-z0-9]\\)?\.\\)+"
			     "[a-z0-9]\\(?:[a-z0-9-]*[a-z0-9]\\)?"
			     "\\)\\s-*$") mail)
		    (downcase (match-string 1 mail))))
    (when (or name mail)
      (cons name mail))))

(defun elx-authors (&optional file)
  "Return the author list of file FILE.
Or the current buffer if FILE is equal to `buffer-file-name' or is nil.
Each element of the list is a cons; the car is the full name,
the cdr is an email address."
  (elx-with-file file
    (mapcan (lambda (elt)
	      (when elt
		(setq elt (elx-crack-address elt))
		(when elt
		  (list elt))))
	    (elx-header "authors?" t ", +"))))

(defun elx-maintainer (&optional file)
  "Return the maintainer of file FILE.
Or the current buffer if FILE is equal to `buffer-file-name' or is nil.
The return value has the form (NAME . ADDRESS)."
  (elx-with-file file
    (let ((maint (elx-header "maintainer" nil ", +")))
      (if maint
	  (elx-crack-address (car maint))
	(car (elx-authors))))))

(defun elx-adapted-by (&optional file)
  "Return the person how adapted file FILE.
Or the current buffer if FILE is equal to `buffer-file-name' or is nil.
The return value has the form (NAME . ADDRESS)."
  (elx-with-file file
    (let ((adapter (elx-header "adapted-by" nil ", +")))
      (when adapter
	(elx-crack-address (car adapter))))))

;;; Extract Features.

(defvar elx-known-features nil
  "List of known features.

Each element is a cons cell whose car is a feature symbol and whose cdr is
the providing package, a string.  This variable has to be set for function
`elx-required-packages' to work correctly; you are responsible to do that
yourself.")

(defconst elx-provided-regexp "\
\(\\(?:cc-\\)?provide[\s\t\n]'\
\\([^(),\s\t\n]+\\)\\(?:[\s\t\n]+'\
\(\\([^(),]+\\))\\)?)")

(defun elx--buffer-provided (buffer)
  (let (features)
    (with-current-buffer buffer
      (save-excursion
	(goto-char (point-min))
	(while (re-search-forward elx-provided-regexp nil t)
	  (unless (save-match-data
		    (or (nth 3 (syntax-ppss))   ; in string
			(nth 4 (syntax-ppss)))) ; in comment
	    (dolist (feature (cons (match-string 1)
				   (when (match-string 2)
				     (split-string (match-string 2) " " t))))
	      (add-to-list 'features (intern feature))))))
      (sort features #'string<))))

(defun elx-provided (source)
  "Return a list of the features provided by SOURCE.

SOURCE has to be a file, directory or list of files and/or directories.

If SOURCE is a directory return all features provided by Emacs lisp files
inside SOURCE and recursively all subdirectories.  Files not ending in
\".el\" and directories starting with a period are ignored, except when
explicitly passed to this function.

If library `lgit' is loaded SOURCE can also be a cons cell whose car is
the path to a git repository (which may be bare) and whose cdr has to be
an existing revision in that repository.

This function finds provided features using `elx-provided-regexp'."
  (delete-duplicates
   (sort (cond ((atom source)
		(cond ((file-symlink-p source))
		      ((file-directory-p source)
		       (mapcan #'elx-provided (elx-elisp-files source t)))
		      (t
		       (elx-with-file source
			 (elx--buffer-provided (current-buffer))))))
	       ((atom (cdr source))
		(mapcan (lambda (elt)
			  (lgit-with-file (car source) (cdr source) elt
			    (elx--buffer-provided (current-buffer))))
			(elx-elisp-files source)))
	       (t
		(mapcan #'elx-provided source)))
	 #'string<)
   :test #'equal))

(defconst elx-required-regexp "\
\(\\(?:cc-\\)?require[\s\t\n]'\
\\([^(),\s\t\n]+\\)\
\\(?:\\(?:[\s\t\n]+\\(?:nil\\|\".*\"\\)\\)\
\\(?:[\s\t\n]+\\(?:nil\\|\\(t\\)\\)\\)?\\)?)")

(defun elx--format-required (required)
  (let ((hard (delete-duplicates (sort (nth 0 required) #'string<)
				 :test #'equal))
	(soft (delete-duplicates (sort (nth 1 required) #'string<)
				 :test #'equal)))
    (if soft
	(list hard soft)
      (when hard
	(list hard)))))

(defun elx--lookup-required (required)
  (let (packages)
    (dolist (feature required)
      (let* ((package (cdr (assoc feature elx-known-features)))
	     (entry (assoc package packages)))
	(if entry
	    (unless (memq feature (cdr entry))
	      (setcdr entry (sort (cons feature (cdr entry)) 'string<)))
	  (push (list package feature) packages))))
    (sort* packages
	   (lambda (a b)
	     (cond ((null a) nil)
		   ((null b) t)
		   (t (string< a b))))
	   :key 'car)))

(defun elx--buffer-required (buffer &optional provided)
  (let (required-hard
	required-soft)
    (with-current-buffer buffer
      (save-excursion
	(goto-char (point-min))
	(while (re-search-forward elx-required-regexp nil t)
	  (let ((feature (intern (match-string 1))))
	    (cond ((save-match-data
		      (or (nth 3 (syntax-ppss))    ; in string
			  (nth 4 (syntax-ppss))))) ; in comment
		  ((match-string 2)
		   (unless (or (member feature required-hard)
			       (member feature required-soft)
			       (member feature provided))
		     (push feature required-soft)))
		  ((not (or (member feature required-hard)
			    (member feature provided)))
		   (setq required-soft (remove feature required-soft))
		   (push feature required-hard))))))
      (elx--format-required (list required-hard required-soft)))))

(defun elx-required (source &optional provided)
  "Return the features required by SOURCE.

The returned value has the form:

  ((HARD-REQUIRED...)
   [(SOFT-REQUIRED...)])

Where HARD-REQUIREDs and SOFT-REQUIREDs are symbols.  If no features are
required nil is returned.

SOURCE has to be a file, directory or list of files and/or directories.

If SOURCE is a directory return all features required by Emacs lisp files
inside SOURCE and recursively all subdirectories.  Files not ending in
\".el\" and directories starting with a period are ignored, except when
explicetly passed to this function.

If library `lgit' is loaded SOURCE can also be a cons cell whose car is
the path to a git repository (which may be bare) and whose cdr has to be
an existing revision in that repository.

If optional PROVIDED is provided and non-nil is has to be a list of
features, t or a function.  If it is t call `elx-provided' with SOURCE as
only argument and use the returned list of features.  Members of this list
of features are not included in the return value.

This function finds required features using `elx-required-regexp'."
  (unless provided
    (setq provided (elx-provided source)))
  (let (hard soft)
    (flet ((split (required)
		  (setq hard (nconc (nth 0 required) hard)
			soft (nconc (nth 1 required) soft))))
      (cond ((atom source)
	     (cond ((file-symlink-p source))
		   ((file-directory-p source)
		    (mapc (lambda (elt)
			    (split (elx-required elt provided)))
			  (elx-elisp-files source t)))
		   (t
		    (elx-with-file source
		      (split (elx--buffer-required (current-buffer)
						   provided))))))
	    ((atom (cdr source))
	     (mapc (lambda (elt)
		     (lgit-with-file (car source) (cdr source) elt
		       (split (elx--buffer-required (current-buffer)))))
		   (elx-elisp-files source)))
	    (t
	     (mapc (lambda (elt)
		     (split (elx-required elt provided)))
		   (elx-elisp-files source t)))))
    (elx--format-required (list hard soft))))

(defun elx-required-packages (source &optional provided)
  "Return the packages packages required by SOURCE.

The returned value has the form:

  (((HARD-REQUIRED-PACKAGE FEATURE...)...)
   [((SOFT-REQUIRED-PACKAGE FEATURE...)...)])

Where HARD-REQUIRED-PACKAGE and SOFT-REQUIRED-PACKAGE are strings and
FEATURE is a symbol.  If SOURCE has no external dependencies required nil.

SOURCE has to be a file, directory, list of files and/or directories.

If SOURCE is a directory return all packages required by Emacs lisp files
inside SOURCE and recursively all subdirectories.  Files not ending in
\".el\" and directories starting with a period are ignored, except when
explicetly passed to this function.

If library `lgit' is loaded SOURCE can also be a cons cell whose car is
the path to a git repository (which may be bare) and whose cdr has to be
an existing revision in that repository.

The return value does not include features provided by SOURCE.  If
optional PROVIDED is not provided or nil the features provided by SOURCE
are determined using `elx-provided'.  Otherwise PROVIDED has to be a list
of features which are assumed to be the features provided by SOURCE.

Note that this function uses the value of variable `elx-known-features'
to determine what package provides a feature.  You are responsible to
setup that variable yourself.

This function finds required features using `elx-required-regexp'."
  (let* ((required (elx-required source (or provided
					    (elx-provided source))))
	 (hard (elx--lookup-required (nth 0 required)))
	 (soft (elx--lookup-required (nth 1 required))))
    (if soft
	(list hard soft)
      (when hard
	(list hard)))))

;;; Extract Package Metadata.

(defcustom elx-git-config-section "elm"
  "Section in git config files from which information might be used."
  :group 'elm
  :type 'string)

(defun elx-elisp-files (source &optional full)
  "Return a list of Emacs lisp files inside directory SOURCE.

If optional FULL is non-nil return full paths, otherwise relative to
SOURCE.

If library `lgit' is loaded SOURCE can also be a cons cell whose car is
the path to a git repository (which may be bare) and whose cdr has to be
an existing revision in that repository.  In this case the returned paths
are always relative to the repository."
  ;; FIXME When extracting from fs files from hidden folders
  ;; are excluded but when extracting from git they are not.
  (let (files)
    (if (consp source)
	(mapcan (lambda (elt)
		  (when (string-match "[^./][^/]+?.el$" elt)
		    (list elt)))
		(lgit (car source) "ls-tree -r --name-only %s" (cdr source)))
      (dolist (file (directory-files source t "^[^.]" t))
	(cond ((file-directory-p file)
	       (setq files (nconc (elx-elisp-files file t) files)))
	      ((string-match "\\.el$" file)
	       (setq files (cons file files)))))
      (if full
	  files
	(let ((default-directory source))
	  (mapcar 'file-relative-name files))))))

(defun elx-package-mainfile (source &optional full)
  "Return the mainfile of the package inside SOURCE.

SOURCE has to be a directory containing all libraries belonging to some
package.  If optional FULL is non-nil return an absolute path, otherwise
return the path relative to SOURCE.

If library `lgit' is loaded SOURCE can also be a cons cell whose car is
the path to a git repository (which may be bare) and whose cdr has to be
an existing revision in that repository.

If the package has only one file ending in \".el\" return that file
unconditionally.  Otherwise return the file which provides the feature
matching the basename of SOURCE, or if no such file exists the file
that provides the feature matching the basename of SOURCE with \"-mode\"
added to or removed from the end, whatever makes sense."
  (let ((files (elx-elisp-files source full))
	(name (regexp-quote
	       (file-name-nondirectory
		(directory-file-name
		 (if (atom source)
		     source
		   (replace-regexp-in-string
		    "\\.git/?$" "" (car source))))))))
    (if (= 1 (length files))
	(car files)
      (flet ((match (feature)
		    (car (member* (format "%s\\.el$" feature)
				  files :test 'string-match))))
	(cond ((match name))
	      ((match (if (string-match "-mode$" name)
			  (substring name 0 -5)
<<<<<<< HEAD
			(concat name "-mode"))))
	      ((consp source)
	       (cadr (lgit (car source) 1 "config %s.mainfile"
			   elx-git-config-section))))))))

(defun elx--collect-metadata (mainfile provided required)
  (list :summary (elx-summary nil t)
	:created (elx-created mainfile)
	:updated (elx-updated mainfile)
	:license (elx-license)
	:authors (elx-authors)
	:maintainer (elx-maintainer)
	:adapted-by (elx-adapted-by)
	:provided provided
	:required required
	:keywords (elx-keywords mainfile)
	:homepage (elx-homepage mainfile)
	:wikipage (elx-wikipage mainfile nil t)
	:commentary (elx-commentary mainfile)))

(defun elx-package-metadata (source &optional mainfile)
  "Extract and return the metadata of an Emacs Lisp package.

SOURCE has to be the path to an Emacs Lisp library (a single file) or the
path to a directory containing all libraries belonging to some package.

If SOURCE is a directory this function needs to know which file is the
package's \"mainfile\"; that is the file from which most information is
extracted (everything but the required and provided features which are
extracted from all Emacs Lisp files in the directory collectively).
=======
			(concat name "-mode")))))))))

(defun elx-package-metadata (source &optional mainfile prev)
  "Extract and return the metadata of an Emacs Lisp package.

SOURCE has to be the path to an Emacs Lisp library (a single
file) or the path to a directory containing a package consisting of
several Emacs Lisp files and/or auxiliary files.

If SOURCE is a directory this function needs to know which
file is the package's \"mainfile\"; that is the file from which most
information is extracted (everything but the required and provided
features which are extracted from all Emacs Lisp files in the directory
collectively).
>>>>>>> 1eb51d30

If library `lgit' is loaded SOURCE can also be a cons cell whose car is
the path to a git repository (which may be bare) and whose cdr has to be
an existing revision in that repository.

<<<<<<< HEAD
Optional MAINFILE can be used to specify the \"mainfile\" explicitly.
Otherwise function `elx-package-mainfile' (which see) is used to determine
which file is the mainfile.  MAINFILE has to be relative to the package
directory or an absolute path."
  (unless mainfile
    (setq mainfile
	  (if (file-directory-p (if (consp source) (car source) source))
	      (elx-package-mainfile source t)
	    source)))
  (if mainfile
      (unless (or (consp source)
		  (file-name-absolute-p mainfile))
	(setq mainfile (concat source mainfile)))
    (error "The mainfile can not be determined"))
  (let* ((provided (elx-provided source))
	 (required (elx-required-packages source provided)))
    (if (consp source)
	(lgit-with-file (car source) (cdr source) mainfile
	  (elx--collect-metadata mainfile provided required))
      (elx-with-file mainfile
	(elx--collect-metadata mainfile provided required)))))
=======
If PREV is non-nil, then treat it as the previous version of this
package and overwrite its fields with those found by looking
through SOURCE.

\(fn SOURCE [MAINFILE] [PREV])"
  (unless mainfile
    (setq mainfile
	  (if (file-directory-p source)
	      (elx-package-mainfile source t)
	    source)))
  (if mainfile
      (unless (file-name-absolute-p mainfile)
	(setq mainfile (concat source mainfile)))
    (error "The mainfile can not be determined"))
  (let* ((provided (elx-provided source))
         (required (elx-required-packages source provided))
         (version-raw (elx-version mainfile))
         (version (version-to-list version-raw))
         (prev (or prev (make-elx-pkg)))
         meta)
    (elx-with-file mainfile
      (setq meta
            (make-elx-pkg :version version
                          :version-raw version-raw
                          :summary (elx-summary nil t)
                          :created (elx-created mainfile)
                          :updated (elx-updated mainfile)
                          :license (elx-license)
                          :authors (elx-authors)
                          :maintainer (elx-maintainer)
                          :provides provided
                          :requires-hard (nth 0 required)
                          :requires-soft (nth 1 required)
                          :keywords (elx-keywords mainfile)
                          :homepage (elx-homepage mainfile)
                          :wikipage (elx-wikipage mainfile nil t)
                          :commentary (elx-commentary mainfile)))
      (cl-merge-struct 'elx-pkg prev meta))))

(defun elx-pp-pkg (pkg)
  "Return the pretty-printed representation of PKG.

PKG must be a `elx-pkg' structure."
  (with-temp-buffer
    (let ((standard-output (current-buffer)))
      (princ "(")
      (princ (mapconcat '(lambda (item)
                           (concat (car item) " " (prin1-to-string (cadr item))))
                        (delq nil (cl-merge-mapslots '(lambda (slot slot-func val)
                                                        (when val
                                                          (list (concat ":" (symbol-name slot))
                                                                val)))
                                                     'elx-pkg
                                                     pkg)) "\n"))
      (princ ")\n"))
    (indent-region (1+ (point-min)) (point-max) 1)
    (buffer-string)))
>>>>>>> 1eb51d30

(defun elx-read-file (source)
  "Read `elx-pkg' data, as output by `elx-pp-pkg'.

SOURCE is the file to read. Returns a `elx-pkg' structure if
successful."
  (let (str data)
    (when (file-regular-p source)
      (with-temp-buffer
        (insert-file-contents source)
        (setq str (buffer-string)))
      (when str
        (setq data (read str))))
    (apply 'make-elx-pkg data)))

(provide 'elx)
;;; elx.el ends here<|MERGE_RESOLUTION|>--- conflicted
+++ resolved
@@ -67,12 +67,14 @@
   :group 'maint
   :link '(url-link :tag "Homepage" "https://github.com/tarsius/elx"))
 
+;; TODO move this to `epkg.el' and name it `epkg'.
+
 (defstruct elx-pkg
-  "A structure containing info about a single package.
-
-This contains all of the information that can be pulled from the
-package's source tree (which excludes things like the package
-elpa archive, and archive type).
+  "A structure containing information about a single package.
+
+This contains all of the information that can be pulled from the package's
+source tree (which excludes things like the package elpa archive, and
+archive type).
 
  - NAME: The name of the package, as a symbol.
 
@@ -1045,63 +1047,34 @@
 	(cond ((match name))
 	      ((match (if (string-match "-mode$" name)
 			  (substring name 0 -5)
-<<<<<<< HEAD
 			(concat name "-mode"))))
 	      ((consp source)
 	       (cadr (lgit (car source) 1 "config %s.mainfile"
 			   elx-git-config-section))))))))
 
-(defun elx--collect-metadata (mainfile provided required)
-  (list :summary (elx-summary nil t)
-	:created (elx-created mainfile)
-	:updated (elx-updated mainfile)
-	:license (elx-license)
-	:authors (elx-authors)
-	:maintainer (elx-maintainer)
-	:adapted-by (elx-adapted-by)
-	:provided provided
-	:required required
-	:keywords (elx-keywords mainfile)
-	:homepage (elx-homepage mainfile)
-	:wikipage (elx-wikipage mainfile nil t)
-	:commentary (elx-commentary mainfile)))
-
-(defun elx-package-metadata (source &optional mainfile)
+(defun elx-package-metadata (source &optional mainfile prev)
   "Extract and return the metadata of an Emacs Lisp package.
 
 SOURCE has to be the path to an Emacs Lisp library (a single file) or the
-path to a directory containing all libraries belonging to some package.
+path to a directory containing a package consisting of one or more  Emacs
+Lisp files.  This directory may also contain auxiliary files.
 
 If SOURCE is a directory this function needs to know which file is the
 package's \"mainfile\"; that is the file from which most information is
 extracted (everything but the required and provided features which are
 extracted from all Emacs Lisp files in the directory collectively).
-=======
-			(concat name "-mode")))))))))
-
-(defun elx-package-metadata (source &optional mainfile prev)
-  "Extract and return the metadata of an Emacs Lisp package.
-
-SOURCE has to be the path to an Emacs Lisp library (a single
-file) or the path to a directory containing a package consisting of
-several Emacs Lisp files and/or auxiliary files.
-
-If SOURCE is a directory this function needs to know which
-file is the package's \"mainfile\"; that is the file from which most
-information is extracted (everything but the required and provided
-features which are extracted from all Emacs Lisp files in the directory
-collectively).
->>>>>>> 1eb51d30
 
 If library `lgit' is loaded SOURCE can also be a cons cell whose car is
 the path to a git repository (which may be bare) and whose cdr has to be
 an existing revision in that repository.
 
-<<<<<<< HEAD
 Optional MAINFILE can be used to specify the \"mainfile\" explicitly.
 Otherwise function `elx-package-mainfile' (which see) is used to determine
 which file is the mainfile.  MAINFILE has to be relative to the package
-directory or an absolute path."
+directory or be an absolute path.
+
+If PREV is non-nil, then treat it as the previous version of this package
+and overwrite its fields with those found by looking through SOURCE."
   (unless mainfile
     (setq mainfile
 	  (if (file-directory-p (if (consp source) (car source) source))
@@ -1113,33 +1086,12 @@
 	(setq mainfile (concat source mainfile)))
     (error "The mainfile can not be determined"))
   (let* ((provided (elx-provided source))
-	 (required (elx-required-packages source provided)))
-    (if (consp source)
-	(lgit-with-file (car source) (cdr source) mainfile
-	  (elx--collect-metadata mainfile provided required))
-      (elx-with-file mainfile
-	(elx--collect-metadata mainfile provided required)))))
-=======
-If PREV is non-nil, then treat it as the previous version of this
-package and overwrite its fields with those found by looking
-through SOURCE.
-
-\(fn SOURCE [MAINFILE] [PREV])"
-  (unless mainfile
-    (setq mainfile
-	  (if (file-directory-p source)
-	      (elx-package-mainfile source t)
-	    source)))
-  (if mainfile
-      (unless (file-name-absolute-p mainfile)
-	(setq mainfile (concat source mainfile)))
-    (error "The mainfile can not be determined"))
-  (let* ((provided (elx-provided source))
          (required (elx-required-packages source provided))
          (version-raw (elx-version mainfile))
          (version (version-to-list version-raw))
          (prev (or prev (make-elx-pkg)))
          meta)
+    ;; TODO support extracting from git repository again
     (elx-with-file mainfile
       (setq meta
             (make-elx-pkg :version version
@@ -1159,6 +1111,9 @@
                           :commentary (elx-commentary mainfile)))
       (cl-merge-struct 'elx-pkg prev meta))))
 
+;; TODO remove these two functions here and merge them with the
+;; respective functions in `epkg.el'.
+
 (defun elx-pp-pkg (pkg)
   "Return the pretty-printed representation of PKG.
 
@@ -1166,18 +1121,18 @@
   (with-temp-buffer
     (let ((standard-output (current-buffer)))
       (princ "(")
-      (princ (mapconcat '(lambda (item)
-                           (concat (car item) " " (prin1-to-string (cadr item))))
-                        (delq nil (cl-merge-mapslots '(lambda (slot slot-func val)
-                                                        (when val
-                                                          (list (concat ":" (symbol-name slot))
-                                                                val)))
-                                                     'elx-pkg
-                                                     pkg)) "\n"))
+      (princ (mapconcat (lambda (item)
+			  (concat (car item) " " (prin1-to-string (cadr item))))
+                        (delq nil (cl-merge-mapslots
+				   (lambda (slot slot-func val)
+				     (when val
+				       (list (concat ":" (symbol-name slot))
+					     val)))
+				   'elx-pkg
+				   pkg)) "\n"))
       (princ ")\n"))
     (indent-region (1+ (point-min)) (point-max) 1)
     (buffer-string)))
->>>>>>> 1eb51d30
 
 (defun elx-read-file (source)
   "Read `elx-pkg' data, as output by `elx-pp-pkg'.
